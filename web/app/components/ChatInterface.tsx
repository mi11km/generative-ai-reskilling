<<<<<<< HEAD
import { useState, useRef, useEffect } from 'react';
import { MessageBubble } from './MessageBubble';
import { LoadingSpinner } from './LoadingSpinner';
import { SessionSidebar } from './SessionSidebar';
import { apiClient } from '../lib/api';
import { SessionStorage } from '../lib/storage';
import type { Message, ChatState, MessageResponse, SourceDocument } from '../lib/types';
=======
import { useState, useRef, useEffect } from "react";
import { MessageBubble } from "./MessageBubble";
import { LoadingSpinner } from "./LoadingSpinner";
import { SessionSidebar } from "./SessionSidebar";
import { apiClient } from "../lib/api";
import type {
  Message,
  ChatState,
  MessageResponse,
  SourceDocument,
} from "../lib/types";
>>>>>>> 3f5ff74c

export function ChatInterface() {
  const [chatState, setChatState] = useState<ChatState>({
    messages: [],
    isLoading: false,
    error: null,
    currentSessionId: null,
  });
  const [inputValue, setInputValue] = useState("");
  const [sidebarVisible, setSidebarVisible] = useState(false);
  const messagesEndRef = useRef<HTMLDivElement>(null);
  const inputRef = useRef<HTMLTextAreaElement>(null);

  const scrollToBottom = () => {
    messagesEndRef.current?.scrollIntoView({ behavior: "smooth" });
  };

  useEffect(() => {
    scrollToBottom();
  }, [chatState.messages]);

  useEffect(() => {
    const initializeSession = async () => {
      if (!SessionStorage.isStorageAvailable()) {
        console.warn('localStorage is not available');
        return;
      }

      const savedSessionId = SessionStorage.getCurrentSessionId();
      if (savedSessionId && savedSessionId !== chatState.currentSessionId) {
        try {
          await loadSessionMessages(savedSessionId);
        } catch (error) {
          console.warn('Failed to load saved session, starting fresh:', error);
          SessionStorage.clearCurrentSessionId();
        }
      }
    };

    initializeSession();
  }, []);

  useEffect(() => {
    if (chatState.currentSessionId && SessionStorage.isStorageAvailable()) {
      SessionStorage.saveCurrentSessionId(chatState.currentSessionId);
    }
  }, [chatState.currentSessionId]);

  const generateMessageId = () => Math.random().toString(36).substr(2, 9);

  const convertMessageResponseToMessage = (
    msgResponse: MessageResponse
  ): Message => ({
    id: msgResponse.id,
    type: msgResponse.role as "user" | "assistant",
    content: msgResponse.content,
    timestamp: new Date(msgResponse.created_at),
    sources: msgResponse.metadata?.sources as SourceDocument[] | undefined,
    confidence: msgResponse.metadata?.confidence as number | undefined,
  });

  const loadSessionMessages = async (sessionId: string) => {
    try {
      const messageResponses = await apiClient.getSessionMessages(sessionId);
      const messages = messageResponses.map(convertMessageResponseToMessage);

      setChatState((prev) => ({
        ...prev,
        messages,
        currentSessionId: sessionId,
        error: null,
      }));
    } catch (error) {
      setChatState((prev) => ({
        ...prev,
        error:
          error instanceof Error
            ? error.message
            : "メッセージの読み込みに失敗しました",
      }));
    }
  };

  const handleSessionSelect = async (sessionId: string) => {
    if (sessionId === chatState.currentSessionId) return;

    await loadSessionMessages(sessionId);
    setSidebarVisible(false);
  };

  const handleNewSession = () => {
    setChatState((prev) => ({
      ...prev,
      messages: [],
      currentSessionId: null,
      error: null,
    }));
    SessionStorage.clearCurrentSessionId();
    setSidebarVisible(false);
  };

  const handleSubmit = async (e: React.FormEvent) => {
    e.preventDefault();

    if (!inputValue.trim() || chatState.isLoading) return;

    const userMessage: Message = {
      id: generateMessageId(),
      type: "user",
      content: inputValue.trim(),
      timestamp: new Date(),
    };

    setChatState((prev) => ({
      ...prev,
      messages: [...prev.messages, userMessage],
      isLoading: true,
      error: null,
    }));

    setInputValue("");

    try {
      const response = await apiClient.chat({
        question: userMessage.content,
        max_results: 3,
        session_id: chatState.currentSessionId || undefined,
      });

      const assistantMessage: Message = {
        id: generateMessageId(),
        type: "assistant",
        content: response.answer,
        timestamp: new Date(),
        sources: response.sources,
        confidence: response.confidence,
      };

      setChatState((prev) => ({
        ...prev,
        messages: [...prev.messages, assistantMessage],
        isLoading: false,
        currentSessionId: response.session_id || prev.currentSessionId,
      }));
    } catch (error) {
      setChatState((prev) => ({
        ...prev,
        isLoading: false,
        error: error instanceof Error ? error.message : "エラーが発生しました",
      }));
    }
  };

  const handleKeyDown = (e: React.KeyboardEvent) => {
    if (e.key === "Enter" && !e.shiftKey) {
      e.preventDefault();
      handleSubmit(e as React.FormEvent);
    }
  };

  const clearError = () => {
    setChatState((prev) => ({ ...prev, error: null }));
  };

  return (
    <div className="flex h-screen bg-gray-50">
      {/* Session Sidebar */}
      <SessionSidebar
        currentSessionId={chatState.currentSessionId}
        onSessionSelect={handleSessionSelect}
        onNewSession={handleNewSession}
        isVisible={sidebarVisible}
        onToggle={() => setSidebarVisible(!sidebarVisible)}
      />

      {/* Main Content */}
      <div className="flex flex-col flex-1 min-w-0">
        {/* Header */}
        <header className="bg-white border-b border-gray-200 px-6 py-4">
          <div className="flex items-center justify-between">
            <div className="flex items-center gap-4">
              <button
                onClick={() => setSidebarVisible(!sidebarVisible)}
                className="p-2 rounded-lg hover:bg-gray-100 md:hidden"
              >
                ☰
              </button>
              <div>
                <h1 className="text-xl font-semibold text-gray-800">
                  🎮 ゲーム仕様問い合わせBOT
                </h1>
                <p className="text-sm text-gray-600 mt-1">
                  {chatState.currentSessionId
                    ? "継続会話中"
                    : "ゲーム仕様について何でもお聞きください"}
                </p>
              </div>
            </div>

            <button
              onClick={handleNewSession}
              className="hidden md:flex items-center gap-2 px-4 py-2 bg-blue-600 text-white rounded-lg hover:bg-blue-700 transition-colors"
            >
              <span>+</span>
              新しい会話
            </button>
          </div>
        </header>

        {/* Messages */}
        <main className="flex-1 overflow-y-auto px-6 py-6">
          <div className="max-w-4xl mx-auto">
            {chatState.messages.length === 0 && (
              <div className="text-center py-12">
                <div className="text-6xl mb-4">🎮</div>
                <h2 className="text-xl font-medium text-gray-700 mb-2">
                  ゲーム仕様について質問してみましょう
                </h2>
                <p className="text-gray-500">
                  ゲームの機能、ルール、仕様について詳しく回答します
                </p>
              </div>
            )}

            {chatState.messages.map((message) => (
              <MessageBubble key={message.id} message={message} />
            ))}

            {chatState.isLoading && (
              <div className="flex justify-start mb-4">
                <div className="bg-white border border-gray-200 rounded-2xl px-4 py-3">
                  <div className="flex items-center gap-2">
                    <LoadingSpinner size="sm" />
                    <span className="text-gray-600">回答を生成中...</span>
                  </div>
                </div>
              </div>
            )}

            {chatState.error && (
              <div className="bg-red-50 border border-red-200 rounded-lg p-4 mb-4">
                <div className="flex items-center justify-between">
                  <div className="flex items-center gap-2">
                    <span className="text-red-600">⚠️</span>
                    <span className="text-red-700">{chatState.error}</span>
                  </div>
                  <button
                    onClick={clearError}
                    className="text-red-600 hover:text-red-800 text-sm"
                  >
                    ✕
                  </button>
                </div>
              </div>
            )}

            <div ref={messagesEndRef} />
          </div>
        </main>

        {/* Input */}
        <footer className="bg-white border-t border-gray-200 px-6 py-4">
          <div className="max-w-4xl mx-auto">
            <form onSubmit={handleSubmit} className="flex gap-3">
              <textarea
                ref={inputRef}
                value={inputValue}
                onChange={(e) => setInputValue(e.target.value)}
                onKeyDown={handleKeyDown}
                placeholder="ゲーム仕様について質問してください..."
                className="flex-1 resize-none border border-gray-300 rounded-lg px-4 py-3 focus:outline-none focus:ring-2 focus:ring-blue-500 focus:border-transparent"
                rows={1}
                disabled={chatState.isLoading}
              />
              <button
                type="submit"
                disabled={!inputValue.trim() || chatState.isLoading}
                className="px-6 py-3 bg-blue-600 text-white rounded-lg hover:bg-blue-700 focus:outline-none focus:ring-2 focus:ring-blue-500 focus:ring-offset-2 disabled:opacity-50 disabled:cursor-not-allowed transition-colors"
              >
                {chatState.isLoading ? (
                  <LoadingSpinner size="sm" className="text-white" />
                ) : (
                  "送信"
                )}
              </button>
            </form>
            <p className="text-xs text-gray-500 mt-2 text-center">
              Enterで送信、Shift+Enterで改行
            </p>
          </div>
        </footer>
      </div>
    </div>
  );
}<|MERGE_RESOLUTION|>--- conflicted
+++ resolved
@@ -1,24 +1,15 @@
-<<<<<<< HEAD
-import { useState, useRef, useEffect } from 'react';
-import { MessageBubble } from './MessageBubble';
-import { LoadingSpinner } from './LoadingSpinner';
-import { SessionSidebar } from './SessionSidebar';
-import { apiClient } from '../lib/api';
-import { SessionStorage } from '../lib/storage';
-import type { Message, ChatState, MessageResponse, SourceDocument } from '../lib/types';
-=======
 import { useState, useRef, useEffect } from "react";
 import { MessageBubble } from "./MessageBubble";
 import { LoadingSpinner } from "./LoadingSpinner";
 import { SessionSidebar } from "./SessionSidebar";
 import { apiClient } from "../lib/api";
+import { SessionStorage } from "../lib/storage";
 import type {
   Message,
   ChatState,
   MessageResponse,
   SourceDocument,
 } from "../lib/types";
->>>>>>> 3f5ff74c
 
 export function ChatInterface() {
   const [chatState, setChatState] = useState<ChatState>({
@@ -43,7 +34,7 @@
   useEffect(() => {
     const initializeSession = async () => {
       if (!SessionStorage.isStorageAvailable()) {
-        console.warn('localStorage is not available');
+        console.warn("localStorage is not available");
         return;
       }
 
@@ -52,7 +43,7 @@
         try {
           await loadSessionMessages(savedSessionId);
         } catch (error) {
-          console.warn('Failed to load saved session, starting fresh:', error);
+          console.warn("Failed to load saved session, starting fresh:", error);
           SessionStorage.clearCurrentSessionId();
         }
       }
